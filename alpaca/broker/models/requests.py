--- conflicted
+++ resolved
@@ -36,38 +36,6 @@
 from ...common.enums import Sort, ActivityType
 
 
-<<<<<<< HEAD
-=======
-class NonEmptyRequest(BaseModel):
-    """
-    Mixin for models that represent requests where we don't want to send nulls for optional fields.
-    """
-
-    def to_request_fields(self) -> dict:
-        """
-        the equivalent of self::dict but removes empty values.
-
-        Ie say we only set trusted_contact.given_name instead of generating a dict like:
-          {contact: {city: None, country: None...}, etc}
-        we generate just:
-          {trusted_contact:{given_name: "new value"}}
-
-        Returns:
-            dict: a dict containing any set fields
-        """
-
-        # pydantic almost has what we need by passing exclude_none to dict() but it returns:
-        #  {trusted_contact: {}, contact: {}, identity: None, etc}
-        # so we do a simple list comprehension to filter out None and {}, and also convert UUID instances to strings.
-
-        return {
-            key: (val if not isinstance(val, UUID) else str(val))
-            for key, val in self.dict(exclude_none=True).items()
-            if val and len(str(val)) > 0
-        }
-
-
->>>>>>> bb05ef84
 class AccountCreationRequest(BaseModel):
     """Class used to format data necessary for making a request to create a brokerage account
 
