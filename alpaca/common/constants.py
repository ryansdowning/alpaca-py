from typing import TypeVar

DATA_V2_MAX_LIMIT = 10000  # max items per api call

ACCOUNT_ACTIVITIES_DEFAULT_PAGE_SIZE = 100

<<<<<<< HEAD
PageItem = TypeVar("PageItem")  # Generic type for an item from a paginated request.
=======
DEFAULT_RETRY_ATTEMPTS = 3
DEFAULT_RETRY_WAIT_SECONDS = 3
DEFAULT_RETRY_EXCEPTION_CODES = [429, 504]
>>>>>>> 060b69af
<|MERGE_RESOLUTION|>--- conflicted
+++ resolved
@@ -4,10 +4,8 @@
 
 ACCOUNT_ACTIVITIES_DEFAULT_PAGE_SIZE = 100
 
-<<<<<<< HEAD
 PageItem = TypeVar("PageItem")  # Generic type for an item from a paginated request.
-=======
+
 DEFAULT_RETRY_ATTEMPTS = 3
 DEFAULT_RETRY_WAIT_SECONDS = 3
-DEFAULT_RETRY_EXCEPTION_CODES = [429, 504]
->>>>>>> 060b69af
+DEFAULT_RETRY_EXCEPTION_CODES = [429, 504]